-------------------------------
To run the testsuite:
-------------------------------

  1) To run all the tests simple execute `./runtests.py'.
     For every test results are saved in
<<<<<<< HEAD
     `results/<suite_name>/<test_name>-<function_name>-<preem_bound>.txt'
     (in the case of using partial order reduction the results are saved in
     `results/<suite_name>/<test_name>-<function_name>-<preem_bound>-dpor.txt')
=======
     `results/<suite_name>/results/<test_name>-<function_name>-<preem_bound>.txt'
>>>>>>> a7b906f9

  2) To run all the tests from specific suites (SUITE1, SUITE2)
     execute `./runtests.py suites/SUITE1/src/* suites/SUITE2/src/*'.

  3) To run specific tests (TEST1 from SUITE1, TEST2 from SUITE2) where
     TEST1 is a single file and TEST2 is a multi-module test execute
     `./runtests.py suites/SUITE1/src/TEST1.erl suites/SUITE2/src/TEST2/'

  4) To run the testsuite in parallel set the environment variable `THREADS'
     to the appropriate value (default is 4). This can be a huge time saver
     these days with the number of cores most people have.

-------------------------------
To add test cases in any suite:
-------------------------------

  1) If the test requires Concuerror to analyze a single file (TEST.erl)
     place it in the suite's 'src' directory. The test module must export
     the function `scenarios/0' which has to return a list of tuples each
     containing the function's name and preemption bounds to analyze
     (functions must be of arity 0).
     Tupples may optionally contain a third term ('full' or 'dpor')
     which specifies if we are going to use dynamic partial order
     reduction algorithms.

  2) If analysis of more files is needed place them all in a new directory
     (TEST) in suite's `src' directory. In this directory there must be
     present a module called `test' exporting the function `scenarios/0'
     described above.

  3) Create a file named TEST-<function_name>-<preem_bound>.txt
     (or TEST-<function_name>-<preem_bound>-dpor.txt) containing
     the expected result in suite's `result' directory.

----------------------
To create a new suite:
----------------------

  1) Create a sub-directory in `suites' directory.
     The name should describe the suite.

  2) In the suite's directory create subdirectories `src' and `results'.

  3) Add tests as described in previous section.<|MERGE_RESOLUTION|>--- conflicted
+++ resolved
@@ -4,13 +4,9 @@
 
   1) To run all the tests simple execute `./runtests.py'.
      For every test results are saved in
-<<<<<<< HEAD
-     `results/<suite_name>/<test_name>-<function_name>-<preem_bound>.txt'
+     `results/<suite_name>/results/<test_name>-<function_name>-<preem_bound>.txt'
      (in the case of using partial order reduction the results are saved in
-     `results/<suite_name>/<test_name>-<function_name>-<preem_bound>-dpor.txt')
-=======
-     `results/<suite_name>/results/<test_name>-<function_name>-<preem_bound>.txt'
->>>>>>> a7b906f9
+     `results/<suite_name>/results/<test_name>-<function_name>-<preem_bound>-dpor.txt')
 
   2) To run all the tests from specific suites (SUITE1, SUITE2)
      execute `./runtests.py suites/SUITE1/src/* suites/SUITE2/src/*'.
