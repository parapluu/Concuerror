--- conflicted
+++ resolved
@@ -78,20 +78,11 @@
                         'ets_foldl' | 'ets_insert' | 'ets_insert_new' |
                         'ets_lookup' | 'ets_match_delete' | 'ets_match_object' |
                         'ets_select_delete' | 'fun_exit' | 'halt' |
-<<<<<<< HEAD
-                        'is_process_alive' | 'link' | 'monitor' |
-                        'process_flag' | 'receive' | 'receive_no_instr' |
-                        'register' | 'send' | 'spawn' | 'spawn_link' |
-                        'spawn_monitor' | 'spawn_opt' | 'unlink' |
-                        'port_command' | 'port_control' |
-                        'unregister' | 'whereis'.
-=======
                         'is_process_alive' | 'link' | 'monitor' | 'process_flag'
                         | 'receive' | 'receive_no_instr' | 'register' | 'send' |
                         'send_after' | 'spawn' | 'spawn_link' | 'spawn_monitor'
                         | 'spawn_opt' | 'start_timer' | 'unlink' | 'unregister'
-                        | 'whereis'.
->>>>>>> d99f63b2
+                        | 'whereis' | 'port_command' | 'port_control'.
 
 %%%----------------------------------------------------------------------
 %%% User interface
@@ -1094,11 +1085,6 @@
                 {process_flag, Lid, trap_exit, Value};
             exit ->
                 {exit, Lid, normal};
-<<<<<<< HEAD
-            PortOp when PortOp =:= port_command;
-                        PortOp =:= port_control ->
-                {PortOp, Lid, Extra};
-=======
             exit_2 ->
                 {Lid2, Reason} = Extra,
                 {exit_2, Lid, Lid2, Reason};
@@ -1108,7 +1094,9 @@
             start_timer ->
                 {Lid2, Msg} = Extra,
                 {start_timer, Lid, Lid2, Msg};
->>>>>>> d99f63b2
+            PortOp when PortOp =:= port_command;
+                        PortOp =:= port_control ->
+                {PortOp, Lid, Extra};
             Monitor when Monitor =:= monitor;
                          Monitor =:= spawn_monitor ->
                 {TLid, _RefLid} = Extra,
